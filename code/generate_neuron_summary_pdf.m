function generate_neuron_summary_pdf(session_data, selected_neurons, unique_id)
% GENERATE_NEURON_SUMMARY_PDF Generates a multi-page PDF with diagnostic plots for each neuron.
%
%   GENERATE_NEURON_SUMMARY_PDF(session_data, selected_neurons, unique_id)
%   generates a multi-page PDF file where each page contains a summary of a
%   single neuron, conforming to the standardized `session_data` structure.
%
%   Inputs:
%       session_data     - A struct for a single session, containing fields like
%                          'spikes' and 'cluster_info'.
%       selected_neurons - A logical vector (nClusters x 1) indicating which
%                          neurons were selected by a screening process.
%       unique_id        - A string used to name the output PDF file.
%
%   Output:
%       The function saves a PDF file named '[unique_id]_neuron_diagnostics.pdf'
%       in the 'figures/' directory.

% In-line function to report timing
giveFeed = @(x)disp([num2str(toc) 's - ' x]);

% Define output directory and filename
project_root = fullfile(findOneDrive, 'Code', 'tokens-analysis-pipeline');
output_dir = fullfile(project_root, 'figures');
if ~exist(output_dir, 'dir')
    mkdir(output_dir);
end


% --- Setup and Data Extraction ---
cluster_info = session_data.spikes.cluster_info;
cluster_ids = cluster_info.cluster_id;
nClusters = height(cluster_info.cluster_id);
all_spike_times = session_data.spikes.times;
all_spike_clusters = session_data.spikes.clusters;

% --- Setup and Data Extraction ---
codes = initCodes;
gSac_task_code = codes.uniqueTaskCode_gSac_4factors;
has_gSac_trials = any(session_data.trialInfo.taskCode == gSac_task_code);
has_gSac_events = isfield(session_data.eventTimes, 'targetOn') && ...
                  isfield(session_data.eventTimes, 'saccadeOnset');
do_spatial_tuning_plot = has_gSac_trials && has_gSac_events;

% Identify gSac_jph memory-guided saccade trials with valid reward times
gSac_jph_task_code = codes.uniqueTaskCode_gSac_jph;
<<<<<<< HEAD
has_gSac_jph_trials = any(session_data.trialInfo.taskCode == ...
    gSac_jph_task_code);
gSac_jph_memSac_trials = [];
if has_gSac_jph_trials
    if isfield(session_data.eventTimes, 'targetReillum') && ...
            isfield(session_data.eventTimes, 'pdsReward')
        gSac_jph_memSac_trials = find(session_data.trialInfo.taskCode ...
            == gSac_jph_task_code & ...
=======
has_gSac_jph_trials = any(session_data.trialInfo.taskCode == gSac_jph_task_code);
gSac_jph_memSac_trials = [];
if has_gSac_jph_trials
    if isfield(session_data.eventTimes, 'targetReillum') && isfield(session_data.eventTimes, 'pdsReward')
        gSac_jph_memSac_trials = find(session_data.trialInfo.taskCode == gSac_jph_task_code & ...
>>>>>>> f46d2920
            ~isnan(session_data.eventTimes.targetReillum) & ...
            session_data.eventTimes.pdsReward > 0);
    else
        has_gSac_jph_trials = false;
    end
end

<<<<<<< HEAD
% We're going to lay the plots out in two columns, the 1st column is more
% diagnostic information than anything else, and the 2nd column is all
% PSTHs and rastergrams. We'll lay out the '1st column' assuming 6 rows of
% plots and 6 columns, using the 1st 3 columns of the top row for plotting
% and the reamining rows of the 1st the columns for text information. This
% is the '1st column' of diagnostic information I'm referring to above. The
% '2nd column' will be layed out assuming 10 rows of plots and 4 columns,
% and we'll use columns 3, and 4 for these plots. To do this we need to
% define the indexes for columns 3 and 4 under the 12 rows x 4 columns
% assumption so we can easily define the location of each of the PSTHs:
psthAndRasterPlotInd = reshape(1:(12*4), 4, 12)';
psthAndRasterPlotInd = psthAndRasterPlotInd(:, 3:4);
=======
>>>>>>> f46d2920

% Loop through each cluster to create a page of plots
for i_cluster = 1:nClusters

    % Create a new figure for the PDF
    fig = figure('Color', 'w', 'MenuBar', 'None', 'ToolBar', 'None');

    % define CLUSTER ID:
    cluster_id = cluster_ids(i_cluster);
    
    % define output file name:
    output_filename = fullfile(output_dir, ...
        [unique_id '_' sprintf('%03d',i_cluster) ...
        '_neuron_diagnostics.pdf']);

    % Add a title for the page
    sgtitle(sprintf('Neuron Diagnostic Summary: Cluster %d', cluster_id));

    spike_times = all_spike_times(all_spike_clusters == cluster_id);

    if do_spatial_tuning_plot
        % --- DYNAMICALLY DETERMINE SUBPLOT LAYOUT ---
        gSac_trial_idx = session_data.trialInfo.taskCode == gSac_task_code;
<<<<<<< HEAD
        unique_thetas = unique(session_data.trialInfo.targetTheta( ...
            gSac_trial_idx));
=======
        unique_thetas = unique(session_data.trialInfo.targetTheta(gSac_trial_idx));
>>>>>>> f46d2920
        n_thetas_gSac = numel(unique_thetas);

        unique_thetas_jph = [];
        n_thetas_jph = 0;
        if has_gSac_jph_trials && ~isempty(gSac_jph_memSac_trials)
<<<<<<< HEAD
            unique_thetas_jph = unique( ...
                session_data.trialInfo.targetTheta( ...
                gSac_jph_memSac_trials));
            n_thetas_jph = numel(unique_thetas_jph);
        end

        % --- Top Row: Original Diagnostics ---
        ax1 = subplot(6, 6, 1);
        if isfield(session_data.spikes, 'wfMeans') && numel( ...
                session_data.spikes.wfMeans) >= i_cluster
=======
            unique_thetas_jph = unique(session_data.trialInfo.targetTheta(gSac_jph_memSac_trials));
            n_thetas_jph = numel(unique_thetas_jph);
        end

        total_psth_rows = n_thetas_gSac + n_thetas_jph;
        total_rows = 1 + total_psth_rows + 1; % 1 for diagnostics, 1 for summary

        % --- Top Row: Original Diagnostics ---
        ax1 = subplot(total_rows, 6, [1, 2]);
        if isfield(session_data.spikes, 'wfMeans') && numel(session_data.spikes.wfMeans) >= i_cluster
>>>>>>> f46d2920
            plot(ax1, session_data.spikes.wfMeans{i_cluster}');
            title(ax1, 'Mean Waveform');
            xlabel(ax1, 'Samples');
            ylabel(ax1, 'Amplitude (uV)');
            axis(ax1, 'tight');
        else
<<<<<<< HEAD
            text(0.5, 0.5, 'Waveform data not found', 'Parent', ax1, ...
                'HorizontalAlignment', 'center');
        end

        ax2 = subplot(6, 6, 2);
=======
            text(0.5, 0.5, 'Waveform data not found', 'Parent', ax1, 'HorizontalAlignment', 'center');
        end

        ax2 = subplot(total_rows, 6, [3, 4]);
>>>>>>> f46d2920
        if numel(spike_times) > 1
            isi = diff(spike_times) * 1000; % in ms
            histogram(ax2, isi, 'EdgeColor', 'k', 'FaceColor', [0.5 0.5 0.5]);
            set(ax2, 'XScale', 'log');
            title(ax2, 'ISI Histogram');
            xlabel(ax2, 'Inter-Spike Interval (ms, log scale)');
            ylabel(ax2, 'Count');
        else
<<<<<<< HEAD
            text(0.5, 0.5, 'Not enough spikes for ISI', 'Parent', ax2, ...
                'HorizontalAlignment', 'center');
        end

        % This PSTH goes in the 2nd row, 1st column of the 'right column'
        % of panels, so  use psthAndRasterPlotInd(2,1) as the index.
        ax3 = subplot(12, 4, psthAndRasterPlotInd(2,1));
        if isfield(session_data, 'eventTimes') && isfield( ...
                session_data.eventTimes, 'pdsOutcomeOn')
            event_times = session_data.eventTimes.outcomeOn;
            win = [-0.5, 1.0];
            bin_size = 0.025;
            goodEvent = event_times > 0 & ...
                session_data.eventTimes.pdsReward > 0;
            event_times_psth = event_times(goodEvent);
            [~, psth, bin_centers] = alignAndBinSpikes(spike_times, ...
                event_times_psth, win(1), win(2), bin_size);
            n_trials = size(psth, 1);
            psth_rate = sum(psth, 1) / (n_trials * bin_size);
            if ~isempty(psth_rate)
                barStairsFill(bin_centers, psth_rate, zeros( ...
                    size(psth_rate)));
                
=======
            text(0.5, 0.5, 'Not enough spikes for ISI', 'Parent', ax2, 'HorizontalAlignment', 'center');
        end

        ax3 = subplot(total_rows, 6, [5, 6]);
        if isfield(session_data, 'eventTimes') && isfield(session_data.eventTimes, 'pdsOutcomeOn')
            event_times = session_data.eventTimes.pdsOutcomeOn;
            win = [-0.5, 1.0];
            bin_size = 0.05;
            goodEvent = ~isnan(event_times) & event_times > 0;
            event_times_psth = session_data.eventTimes.trialBegin(goodEvent) + event_times(goodEvent);
            [~, psth, bin_centers] = alignAndBinSpikes(spike_times, event_times_psth, win(1), win(2), bin_size);
            n_trials = size(psth, 1);
            psth_rate = sum(psth, 1) / (n_trials * bin_size);
            if ~isempty(psth_rate)
                barStairsFill(bin_centers, psth_rate, zeros(size(psth_rate)));
                title(ax3, 'PSTH around Outcome (Tokens)');
>>>>>>> f46d2920
                xlabel(ax3, 'Time from Outcome (s)');
                ylabel(ax3, 'Firing Rate (Hz)');
                xline(ax3, 0, 'r--');
            else
<<<<<<< HEAD
                text(0.5, 0.5, 'No valid trials for PSTH', ...
                    'Parent', ax3, 'HorizontalAlignment', 'center');
            end
        else
            text(0.5, 0.5, 'pdsOutcomeOn not found', ...
                'Parent', ax3, 'HorizontalAlignment', 'center');
        end

        % the associated rastergram with 'ax3' goes directly above it:
        ax3r = subplot(12, 4, psthAndRasterPlotInd(1,1));
        imagesc(bin_centers, 1:n_trials, psth);
        colormap(flipud(bone(64)))
        set(ax3r, 'XLim', ax3.XLim, 'YLim', [0 n_trials+1])
        title(ax3r, 'PSTH around Outcome (Tokens)');

        % --- Middle Grid: Spatial Tuning (gSac_4factors) ---
        win = [-0.5, 1.0];
        bin_size = 0.025;
        for i_theta = 1:n_thetas_gSac
            current_theta = unique_thetas(i_theta);
            theta_trial_idx = gSac_trial_idx & ( ...
                session_data.trialInfo.targetTheta == current_theta);

            % the 1st theta target-onset-aligned data go in the 4th row,
            % 3rd column of plots. We abandon 'row_offset' and use our
            % index list instead, but with a sort of implicit row offset:
            ax_target = subplot(12, 4, ...
                psthAndRasterPlotInd(4 + (i_theta - 1) * 2, 1));
            event_times_target = session_data.eventTimes.targetOn(...
                theta_trial_idx);
            [~, psth, bin_centers] = alignAndBinSpikes(...
                spike_times, event_times_target, win(1), win(2), ...
                bin_size);
            psth_rate = sum(psth, 1) / (size(psth, 1) * bin_size);
            if ~isempty(psth_rate)
                barStairsFill(bin_centers, psth_rate, zeros( ...
                    size(psth_rate)));
=======
                text(0.5, 0.5, 'No valid trials for PSTH', 'Parent', ax3, 'HorizontalAlignment', 'center');
            end
        else
            text(0.5, 0.5, 'pdsOutcomeOn not found', 'Parent', ax3, 'HorizontalAlignment', 'center');
        end

        % --- Middle Grid: Spatial Tuning (gSac_4factors) ---
        win = [-0.5, 1.0];
        bin_size = 0.05;
        for i_theta = 1:n_thetas_gSac
            current_theta = unique_thetas(i_theta);
            theta_trial_idx = gSac_trial_idx & (session_data.trialInfo.targetTheta == current_theta);
            row_offset = (i_theta) * 6;
            ax_target = subplot(total_rows, 6, row_offset + [1:3]);
            event_times_target = session_data.eventTimes.targetOn(theta_trial_idx);
            [~, psth, bin_centers] = alignAndBinSpikes(spike_times, event_times_target, win(1), win(2), bin_size);
            psth_rate = sum(psth, 1) / (size(psth, 1) * bin_size);
            if ~isempty(psth_rate)
                barStairsFill(bin_centers, psth_rate, zeros(size(psth_rate)));
>>>>>>> f46d2920
                ylabel(ax_target, 'Firing Rate (Hz)');
                xline(ax_target, 0, 'r--');
            else
                text(0.5, 0.5, 'No data', 'Parent', ax_target, 'HorizontalAlignment', 'center');
            end
            if i_theta == 1
                title(ax_target, sprintf('Aligned to Target On\nTheta: %d deg', current_theta));
            else
                title(ax_target, sprintf('Theta: %d deg', current_theta));
            end
<<<<<<< HEAD

            % the rastergram associated with ax_target goes one row
            % above it:
            ax_target_r = subplot(12, 4, ...
                psthAndRasterPlotInd(4 + (i_theta - 1) * 2 - 1, 1));
            imagesc(bin_centers, 1:size(psth, 1), psth);
            colormap(flipud(bone(64)))
            set(ax_target_r, 'XLim', ax_target.XLim, 'YLim', ...
                [0 size(psth, 1)+1])
            if i_theta == 1
                title(ax_target_r, sprintf(['Aligned to Target ' ...
                    'On\nTheta: %d deg'], current_theta));
            else
                title(ax_target_r, sprintf('Theta: %d deg', current_theta));
            end
=======
>>>>>>> f46d2920
            if i_theta < n_thetas_gSac
                set(ax_target,'xticklabel',{[]})
            else
                xlabel(ax_target, 'Time from Target On (s)');
            end

<<<<<<< HEAD
            % the 1st theta target-onset-aligned data go in the 4th row,
            % 4th column of plots.
            ax_saccade = subplot(12, 4, ...
                psthAndRasterPlotInd(4 + (i_theta - 1) * 2, 2));
            event_times_saccade = session_data.eventTimes.saccadeOnset( ...
                theta_trial_idx);
            [~, psth, bin_centers] = alignAndBinSpikes(spike_times, ...
                event_times_saccade, win(1), win(2), bin_size);
=======
            ax_saccade = subplot(total_rows, 6, row_offset + [4:6]);
            event_times_saccade = session_data.eventTimes.saccadeOnset(theta_trial_idx);
            [~, psth, bin_centers] = alignAndBinSpikes(spike_times, event_times_saccade, win(1), win(2), bin_size);
>>>>>>> f46d2920
            psth_rate = sum(psth, 1) / (size(psth, 1) * bin_size);
            if ~isempty(psth_rate)
                barStairsFill(bin_centers, psth_rate, zeros(size(psth_rate)));
                xline(ax_saccade, 0, 'r--');
            else
                text(0.5, 0.5, 'No data', 'Parent', ax_saccade, 'HorizontalAlignment', 'center');
            end
            

            % the rastergram associated with ax_saccade goes one row
            % above it:
            ax_saccade_r = subplot(12, 4, ...
                psthAndRasterPlotInd(4 + (i_theta - 1) * 2 - 1, 2));
            imagesc(bin_centers, 1:size(psth, 1), psth);
            colormap(flipud(bone(64)))
            set(ax_saccade_r, 'XLim', ax_target.XLim, 'YLim', ...
                [0 size(psth, 1)+1])
            if i_theta == 1
                title(ax_saccade, 'Aligned to Saccade Onset');
            end
            if i_theta < n_thetas_gSac
                set(ax_saccade,'xticklabel',{[]})
            else
                xlabel(ax_saccade, 'Time from Saccade Onset (s)');
            end
        end

        % --- Middle Grid: Spatial Tuning (gSac_jph) ---
        if n_thetas_jph > 0
            for i_theta_jph = 1:n_thetas_jph
                current_theta = unique_thetas_jph(i_theta_jph);
<<<<<<< HEAD
                theta_trial_idx_in_mem_sac = ...
                    session_data.trialInfo.targetTheta(...
                    gSac_jph_memSac_trials) == current_theta;
                final_trial_indices = gSac_jph_memSac_trials(...
                    theta_trial_idx_in_mem_sac);

                % gSac_jph target PSTH axes go at the bottom, 3rd column
                ax_target_jph = subplot(12, 4, ...
                    psthAndRasterPlotInd(12, 1));
                event_times_target = session_data.eventTimes.targetOn(...
                    final_trial_indices);
                [~, psth, bin_centers] = alignAndBinSpikes(spike_times, ...
                    event_times_target, win(1), win(2), bin_size);
                psth_rate = sum(psth, 1) / (size(psth, 1) * bin_size);
                if ~isempty(psth_rate)
                    barStairsFill(bin_centers, psth_rate, zeros(...
                        size(psth_rate)));
                    ylabel(ax_target_jph, 'Firing Rate (Hz)');
                    xline(ax_target_jph, 0, 'r--');
                else
                    text(0.5, 0.5, 'No data', 'Parent', ax_target_jph, ...
                        'HorizontalAlignment', 'center');
                end
                
=======
                theta_trial_idx_in_mem_sac = session_data.trialInfo.targetTheta(gSac_jph_memSac_trials) == current_theta;
                final_trial_indices = gSac_jph_memSac_trials(theta_trial_idx_in_mem_sac);
                row_offset = (n_thetas_gSac + i_theta_jph) * 6;

                ax_target_jph = subplot(total_rows, 6, row_offset + [1:3]);
                event_times_target = session_data.eventTimes.targetOn(final_trial_indices);
                [~, psth, bin_centers] = alignAndBinSpikes(spike_times, event_times_target, win(1), win(2), bin_size);
                psth_rate = sum(psth, 1) / (size(psth, 1) * bin_size);
                if ~isempty(psth_rate)
                    barStairsFill(bin_centers, psth_rate, zeros(size(psth_rate)));
                    ylabel(ax_target_jph, 'Firing Rate (Hz)');
                    xline(ax_target_jph, 0, 'r--');
                else
                    text(0.5, 0.5, 'No data', 'Parent', ax_target_jph, 'HorizontalAlignment', 'center');
                end
                title(ax_target_jph, {sprintf('PSTH around Target On (gSac_jph Mem)'), sprintf('Theta: %d deg', current_theta)});
>>>>>>> f46d2920
                if i_theta_jph < n_thetas_jph
                    set(ax_target_jph,'xticklabel',{[]})
                else
                    xlabel(ax_target_jph, 'Time from Target On (s)');
                end

<<<<<<< HEAD
                % gSac_jph target rastergram axes go above the PSTH axes
                ax_target_jph_r = subplot(12, 4, ...
                    psthAndRasterPlotInd(11, 1));
                imagesc(bin_centers, 1:size(psth, 1), psth);
                colormap(flipud(bone(64)))
                set(ax_target_jph_r, 'XLim', ax_target_jph.XLim, 'YLim', ...
                    [0 size(psth, 1)+1])
                title(ax_target_jph, {sprintf(['PSTH around Target On ' ...
                    '(gSac_jph Mem)']), sprintf('Theta: %d deg', ...
                    current_theta)});

                % gSac_jph saccade PSTH axes go in the bottom row (12) 4th
                % column:
                ax_saccade_jph = subplot(12, 4, ...
                    psthAndRasterPlotInd(12, 2));
                event_times_saccade = ...
                    session_data.eventTimes.saccadeOnset(...
                    final_trial_indices);
                [~, psth, bin_centers] = alignAndBinSpikes(...
                    spike_times, event_times_saccade, win(1), win(2), ...
                    bin_size);
                psth_rate = sum(psth, 1) / (size(psth, 1) * bin_size);
                if ~isempty(psth_rate)
                    barStairsFill(bin_centers, psth_rate, zeros(...
                        size(psth_rate)));
                    xline(ax_saccade_jph, 0, 'r--');
                else
                    text(0.5, 0.5, 'No data', 'Parent', ax_saccade_jph, ...
                        'HorizontalAlignment', 'center');
                end
                
=======
                ax_saccade_jph = subplot(total_rows, 6, row_offset + [4:6]);
                event_times_saccade = session_data.eventTimes.saccadeOnset(final_trial_indices);
                [~, psth, bin_centers] = alignAndBinSpikes(spike_times, event_times_saccade, win(1), win(2), bin_size);
                psth_rate = sum(psth, 1) / (size(psth, 1) * bin_size);
                if ~isempty(psth_rate)
                    barStairsFill(bin_centers, psth_rate, zeros(size(psth_rate)));
                    xline(ax_saccade_jph, 0, 'r--');
                else
                    text(0.5, 0.5, 'No data', 'Parent', ax_saccade_jph, 'HorizontalAlignment', 'center');
                end
                if i_theta_jph == 1
                    title(ax_saccade_jph, 'Aligned to Saccade Onset (gSac_jph Mem)');
                end
>>>>>>> f46d2920
                if i_theta_jph < n_thetas_jph
                    set(ax_saccade_jph,'xticklabel',{[]})
                else
                    xlabel(ax_saccade_jph, 'Time from Saccade Onset (s)');
                end
<<<<<<< HEAD

                % gSac_jph saccade rastergram axes go above the PSTH axes
                ax_saccade_jph_r = subplot(12, 4, ...
                    psthAndRasterPlotInd(11, 2));
                imagesc(bin_centers, 1:size(psth, 1), psth);
                colormap(flipud(bone(64)))
                set(ax_saccade_jph_r, 'XLim', ax_saccade_jph.XLim, 'YLim', ...
                    [0 size(psth, 1)+1])
                if i_theta_jph == 1
                    title(ax_saccade_jph, ...
                        'Aligned to Saccade Onset (gSac_jph Mem)');
                end
=======
>>>>>>> f46d2920
            end
        end

        % --- Bottom Row: Summary Information ---
<<<<<<< HEAD
        ax_summary = subplot(6, 6, [25:27 31:33]);
        axis(ax_summary, 'off');

        screening_status = 'Not Selected';
        if numel(selected_neurons) >= i_cluster && ...
                selected_neurons(i_cluster)
=======
        summary_row_start_idx = (total_rows - 1) * 6 + 1;
        ax_summary = subplot(total_rows, 6, [summary_row_start_idx:(summary_row_start_idx+5)]);
        axis(ax_summary, 'off');

        screening_status = 'Not Selected';
        if numel(selected_neurons) >= i_cluster && selected_neurons(i_cluster)
>>>>>>> f46d2920
            screening_status = 'Selected';
        end

        phy_quality = 'N/A';
        info_row = cluster_info.cluster_id == cluster_id;
        if any(info_row) && isfield(cluster_info, 'group')
            phy_quality = cluster_info.group(info_row);
        end

        baseline_fr = session_data.metrics.baseline_frs(i_cluster);
        wf_metrics = session_data.metrics.wf_metrics(i_cluster);
        wf_duration = sprintf('%.2f ms', wf_metrics.peak_trough_ms);

        summary_text = {
            sprintf('Cluster ID: %d', cluster_id), ...
            sprintf('Phy Quality: %s', phy_quality), ...
            sprintf('Screening Status: %s', screening_status), ...
            sprintf('Baseline FR: %.2f Hz', baseline_fr), ...
            sprintf('Waveform Duration: %s', wf_duration)
        };

        text(0.1, 0.5, summary_text, 'Parent', ax_summary, 'VerticalAlignment', 'middle', 'FontSize', 12);
        title(ax_summary, 'Summary Information');
    else
        % --- Panel 1: Mean Waveform ---
        ax1 = subplot(6, 6, 1);
        if isfield(session_data.spikes, 'wfMeans') && numel( ...
                session_data.spikes.wfMeans) >= i_cluster
            plot(ax1, session_data.spikes.wfMeans{i_cluster}');
            title(ax1, 'Mean Waveform');
            xlabel(ax1, 'Samples');
            ylabel(ax1, 'Amplitude (uV)');
            axis(ax1, 'tight');
        else
            text(0.5, 0.5, 'Waveform data not found', 'Parent', ax1, ...
                'HorizontalAlignment', 'center');
        end

        % --- Panel 2: ISI Histogram ---
        ax2 = subplot(6, 6, 2);
        if numel(spike_times) > 1
            isi = diff(spike_times) * 1000; % in ms
            histogram(ax2, isi, 'EdgeColor', 'k', 'FaceColor', ...
                [0.5 0.5 0.5]);
            set(ax2, 'XScale', 'log');
            title(ax2, 'ISI Histogram');
            xlabel(ax2, 'Inter-Spike Interval (ms, log scale)');
            ylabel(ax2, 'Count');
        else
            text(0.5, 0.5, 'Not enough spikes for ISI', 'Parent', ...
                ax2, 'HorizontalAlignment', 'center');
        end

        % --- Panel 3: Basic PSTH ---
        ax3 = subplot(12, 4, [11 15]);
        if isfield(session_data, 'eventTimes') && ...
                isfield(session_data.eventTimes, 'pdsOutcomeOn')
            event_times = session_data.eventTimes.pdsOutcomeOn;
            win = [-0.5, 1.0]; % Time window around event
            bin_size = 0.025; % 50 ms bins

            % get rid of NaN and -1 in 'pdsOutcomeOn'
            goodEvent = ~isnan(event_times) & event_times > 0;
            event_times_psth = session_data.eventTimes.trialBegin(...
                goodEvent) + event_times(goodEvent);

            [~, psth, bin_centers] = alignAndBinSpikes(spike_times, ...
                event_times_psth, win(1), win(2), bin_size);

            % Convert to firing rate
            n_trials = size(psth, 1);
            psth_rate = sum(psth, 1) / (n_trials * bin_size);

            if ~isempty(psth_rate)
                barStairsFill(bin_centers, psth_rate, zeros(size( ...
                    psth_rate)));
                title(ax3, 'PSTH around Outcome');
                xlabel(ax3, 'Time from Outcome (s)');
                ylabel(ax3, 'Firing Rate (Hz)');
                xline(ax3, 0, 'r--');
            else
                text(0.5, 0.5, 'No valid trials for PSTH', 'Parent', ...
                    ax3, 'HorizontalAlignment', 'center');
            end
        else
            text(0.5, 0.5, 'Event times (pdsOutcomeOn) not found', ...
                'Parent', ax3, 'HorizontalAlignment', 'center');
        end

        % the associated rastergram with 'ax3' goes directly above it:
        ax3r = subplot(12, 4, [3 7]);
        imagesc(bin_centers, 1:n_trials, psth);
        colormap(flipud(bone(64)))
        set(ax3r, 'XLim', ax3.XLim, 'YLim', [0 n_trials+1])

        % --- Panel 4: Summary Information ---
        ax4 = subplot(6, 6, [5 11 17 6 12 18]);
        axis(ax4, 'off'); % Turn off axis for text

        screening_status = 'Not Selected';
        if numel(selected_neurons) >= i_cluster && ...
            selected_neurons(i_cluster)
            screening_status = 'Selected';
        end

        phy_quality = 'N/A';
        % Find the row corresponding to the current cluster_id
        info_row = cluster_info.cluster_id == cluster_id;
        if any(info_row) && isfield(cluster_info, 'group')
            phy_quality = cluster_info.group(info_row);
        end

        % Retrieve pre-calculated metrics
        baseline_fr = session_data.metrics.baseline_frs(i_cluster);
        wf_metrics = session_data.metrics.wf_metrics(i_cluster);
        wf_duration = sprintf('%.2f ms', wf_metrics.peak_trough_ms);

        % Create summary text
        summary_text = {
            sprintf('Cluster ID: %d', cluster_id), ...
            sprintf('Phy Quality: %s', phy_quality), ...
            sprintf('Screening Status: %s', screening_status), ...
            sprintf('Baseline FR: %.2f Hz', baseline_fr), ...
            sprintf('Waveform Duration: %s', wf_duration)
        };

        text(0.1, 0.5, summary_text, 'Parent', ax4, ...
            'VerticalAlignment', 'middle', 'FontSize', 12);
        title(ax4, 'Summary Information');
    end

    % modify appearance:
    set(findall(fig, 'Type', 'Axes'), 'XColor', 'k', 'YColor', 'k', ...
        'TickDir', 'Out', 'LineWidth', 1, 'Color', 'w', 'Box', 'Off');
    set(findall(fig, 'Type', 'Text'), 'Color', 0.2*[1 1 1], ...
        'FontSize', 8);
    set(fig, 'Position', [150 50 750 1000]);
    drawnow;

    % Appending only works with postscript files in MATLAB so we will
    % create one PDF per unit:
    pdfSave(output_filename, fig.Position(3:4)/72, fig);

    % give feedback:
    giveFeed(['Wrote PDF for unit ' sprintf('%03d',i_cluster)])

    % Close the figure
    close(fig);
end

fprintf('Diagnostic PDF saved to %s\n', output_filename);

end<|MERGE_RESOLUTION|>--- conflicted
+++ resolved
@@ -44,7 +44,6 @@
 
 % Identify gSac_jph memory-guided saccade trials with valid reward times
 gSac_jph_task_code = codes.uniqueTaskCode_gSac_jph;
-<<<<<<< HEAD
 has_gSac_jph_trials = any(session_data.trialInfo.taskCode == ...
     gSac_jph_task_code);
 gSac_jph_memSac_trials = [];
@@ -53,13 +52,6 @@
             isfield(session_data.eventTimes, 'pdsReward')
         gSac_jph_memSac_trials = find(session_data.trialInfo.taskCode ...
             == gSac_jph_task_code & ...
-=======
-has_gSac_jph_trials = any(session_data.trialInfo.taskCode == gSac_jph_task_code);
-gSac_jph_memSac_trials = [];
-if has_gSac_jph_trials
-    if isfield(session_data.eventTimes, 'targetReillum') && isfield(session_data.eventTimes, 'pdsReward')
-        gSac_jph_memSac_trials = find(session_data.trialInfo.taskCode == gSac_jph_task_code & ...
->>>>>>> f46d2920
             ~isnan(session_data.eventTimes.targetReillum) & ...
             session_data.eventTimes.pdsReward > 0);
     else
@@ -67,7 +59,6 @@
     end
 end
 
-<<<<<<< HEAD
 % We're going to lay the plots out in two columns, the 1st column is more
 % diagnostic information than anything else, and the 2nd column is all
 % PSTHs and rastergrams. We'll lay out the '1st column' assuming 6 rows of
@@ -80,8 +71,6 @@
 % assumption so we can easily define the location of each of the PSTHs:
 psthAndRasterPlotInd = reshape(1:(12*4), 4, 12)';
 psthAndRasterPlotInd = psthAndRasterPlotInd(:, 3:4);
-=======
->>>>>>> f46d2920
 
 % Loop through each cluster to create a page of plots
 for i_cluster = 1:nClusters
@@ -105,18 +94,13 @@
     if do_spatial_tuning_plot
         % --- DYNAMICALLY DETERMINE SUBPLOT LAYOUT ---
         gSac_trial_idx = session_data.trialInfo.taskCode == gSac_task_code;
-<<<<<<< HEAD
         unique_thetas = unique(session_data.trialInfo.targetTheta( ...
             gSac_trial_idx));
-=======
-        unique_thetas = unique(session_data.trialInfo.targetTheta(gSac_trial_idx));
->>>>>>> f46d2920
         n_thetas_gSac = numel(unique_thetas);
 
         unique_thetas_jph = [];
         n_thetas_jph = 0;
         if has_gSac_jph_trials && ~isempty(gSac_jph_memSac_trials)
-<<<<<<< HEAD
             unique_thetas_jph = unique( ...
                 session_data.trialInfo.targetTheta( ...
                 gSac_jph_memSac_trials));
@@ -127,36 +111,17 @@
         ax1 = subplot(6, 6, 1);
         if isfield(session_data.spikes, 'wfMeans') && numel( ...
                 session_data.spikes.wfMeans) >= i_cluster
-=======
-            unique_thetas_jph = unique(session_data.trialInfo.targetTheta(gSac_jph_memSac_trials));
-            n_thetas_jph = numel(unique_thetas_jph);
-        end
-
-        total_psth_rows = n_thetas_gSac + n_thetas_jph;
-        total_rows = 1 + total_psth_rows + 1; % 1 for diagnostics, 1 for summary
-
-        % --- Top Row: Original Diagnostics ---
-        ax1 = subplot(total_rows, 6, [1, 2]);
-        if isfield(session_data.spikes, 'wfMeans') && numel(session_data.spikes.wfMeans) >= i_cluster
->>>>>>> f46d2920
             plot(ax1, session_data.spikes.wfMeans{i_cluster}');
             title(ax1, 'Mean Waveform');
             xlabel(ax1, 'Samples');
             ylabel(ax1, 'Amplitude (uV)');
             axis(ax1, 'tight');
         else
-<<<<<<< HEAD
             text(0.5, 0.5, 'Waveform data not found', 'Parent', ax1, ...
                 'HorizontalAlignment', 'center');
         end
 
         ax2 = subplot(6, 6, 2);
-=======
-            text(0.5, 0.5, 'Waveform data not found', 'Parent', ax1, 'HorizontalAlignment', 'center');
-        end
-
-        ax2 = subplot(total_rows, 6, [3, 4]);
->>>>>>> f46d2920
         if numel(spike_times) > 1
             isi = diff(spike_times) * 1000; % in ms
             histogram(ax2, isi, 'EdgeColor', 'k', 'FaceColor', [0.5 0.5 0.5]);
@@ -165,7 +130,6 @@
             xlabel(ax2, 'Inter-Spike Interval (ms, log scale)');
             ylabel(ax2, 'Count');
         else
-<<<<<<< HEAD
             text(0.5, 0.5, 'Not enough spikes for ISI', 'Parent', ax2, ...
                 'HorizontalAlignment', 'center');
         end
@@ -189,29 +153,10 @@
                 barStairsFill(bin_centers, psth_rate, zeros( ...
                     size(psth_rate)));
                 
-=======
-            text(0.5, 0.5, 'Not enough spikes for ISI', 'Parent', ax2, 'HorizontalAlignment', 'center');
-        end
-
-        ax3 = subplot(total_rows, 6, [5, 6]);
-        if isfield(session_data, 'eventTimes') && isfield(session_data.eventTimes, 'pdsOutcomeOn')
-            event_times = session_data.eventTimes.pdsOutcomeOn;
-            win = [-0.5, 1.0];
-            bin_size = 0.05;
-            goodEvent = ~isnan(event_times) & event_times > 0;
-            event_times_psth = session_data.eventTimes.trialBegin(goodEvent) + event_times(goodEvent);
-            [~, psth, bin_centers] = alignAndBinSpikes(spike_times, event_times_psth, win(1), win(2), bin_size);
-            n_trials = size(psth, 1);
-            psth_rate = sum(psth, 1) / (n_trials * bin_size);
-            if ~isempty(psth_rate)
-                barStairsFill(bin_centers, psth_rate, zeros(size(psth_rate)));
-                title(ax3, 'PSTH around Outcome (Tokens)');
->>>>>>> f46d2920
                 xlabel(ax3, 'Time from Outcome (s)');
                 ylabel(ax3, 'Firing Rate (Hz)');
                 xline(ax3, 0, 'r--');
             else
-<<<<<<< HEAD
                 text(0.5, 0.5, 'No valid trials for PSTH', ...
                     'Parent', ax3, 'HorizontalAlignment', 'center');
             end
@@ -249,38 +194,11 @@
             if ~isempty(psth_rate)
                 barStairsFill(bin_centers, psth_rate, zeros( ...
                     size(psth_rate)));
-=======
-                text(0.5, 0.5, 'No valid trials for PSTH', 'Parent', ax3, 'HorizontalAlignment', 'center');
-            end
-        else
-            text(0.5, 0.5, 'pdsOutcomeOn not found', 'Parent', ax3, 'HorizontalAlignment', 'center');
-        end
-
-        % --- Middle Grid: Spatial Tuning (gSac_4factors) ---
-        win = [-0.5, 1.0];
-        bin_size = 0.05;
-        for i_theta = 1:n_thetas_gSac
-            current_theta = unique_thetas(i_theta);
-            theta_trial_idx = gSac_trial_idx & (session_data.trialInfo.targetTheta == current_theta);
-            row_offset = (i_theta) * 6;
-            ax_target = subplot(total_rows, 6, row_offset + [1:3]);
-            event_times_target = session_data.eventTimes.targetOn(theta_trial_idx);
-            [~, psth, bin_centers] = alignAndBinSpikes(spike_times, event_times_target, win(1), win(2), bin_size);
-            psth_rate = sum(psth, 1) / (size(psth, 1) * bin_size);
-            if ~isempty(psth_rate)
-                barStairsFill(bin_centers, psth_rate, zeros(size(psth_rate)));
->>>>>>> f46d2920
                 ylabel(ax_target, 'Firing Rate (Hz)');
                 xline(ax_target, 0, 'r--');
             else
                 text(0.5, 0.5, 'No data', 'Parent', ax_target, 'HorizontalAlignment', 'center');
             end
-            if i_theta == 1
-                title(ax_target, sprintf('Aligned to Target On\nTheta: %d deg', current_theta));
-            else
-                title(ax_target, sprintf('Theta: %d deg', current_theta));
-            end
-<<<<<<< HEAD
 
             % the rastergram associated with ax_target goes one row
             % above it:
@@ -296,15 +214,12 @@
             else
                 title(ax_target_r, sprintf('Theta: %d deg', current_theta));
             end
-=======
->>>>>>> f46d2920
             if i_theta < n_thetas_gSac
                 set(ax_target,'xticklabel',{[]})
             else
                 xlabel(ax_target, 'Time from Target On (s)');
             end
 
-<<<<<<< HEAD
             % the 1st theta target-onset-aligned data go in the 4th row,
             % 4th column of plots.
             ax_saccade = subplot(12, 4, ...
@@ -313,11 +228,6 @@
                 theta_trial_idx);
             [~, psth, bin_centers] = alignAndBinSpikes(spike_times, ...
                 event_times_saccade, win(1), win(2), bin_size);
-=======
-            ax_saccade = subplot(total_rows, 6, row_offset + [4:6]);
-            event_times_saccade = session_data.eventTimes.saccadeOnset(theta_trial_idx);
-            [~, psth, bin_centers] = alignAndBinSpikes(spike_times, event_times_saccade, win(1), win(2), bin_size);
->>>>>>> f46d2920
             psth_rate = sum(psth, 1) / (size(psth, 1) * bin_size);
             if ~isempty(psth_rate)
                 barStairsFill(bin_centers, psth_rate, zeros(size(psth_rate)));
@@ -349,7 +259,6 @@
         if n_thetas_jph > 0
             for i_theta_jph = 1:n_thetas_jph
                 current_theta = unique_thetas_jph(i_theta_jph);
-<<<<<<< HEAD
                 theta_trial_idx_in_mem_sac = ...
                     session_data.trialInfo.targetTheta(...
                     gSac_jph_memSac_trials) == current_theta;
@@ -374,31 +283,12 @@
                         'HorizontalAlignment', 'center');
                 end
                 
-=======
-                theta_trial_idx_in_mem_sac = session_data.trialInfo.targetTheta(gSac_jph_memSac_trials) == current_theta;
-                final_trial_indices = gSac_jph_memSac_trials(theta_trial_idx_in_mem_sac);
-                row_offset = (n_thetas_gSac + i_theta_jph) * 6;
-
-                ax_target_jph = subplot(total_rows, 6, row_offset + [1:3]);
-                event_times_target = session_data.eventTimes.targetOn(final_trial_indices);
-                [~, psth, bin_centers] = alignAndBinSpikes(spike_times, event_times_target, win(1), win(2), bin_size);
-                psth_rate = sum(psth, 1) / (size(psth, 1) * bin_size);
-                if ~isempty(psth_rate)
-                    barStairsFill(bin_centers, psth_rate, zeros(size(psth_rate)));
-                    ylabel(ax_target_jph, 'Firing Rate (Hz)');
-                    xline(ax_target_jph, 0, 'r--');
-                else
-                    text(0.5, 0.5, 'No data', 'Parent', ax_target_jph, 'HorizontalAlignment', 'center');
-                end
-                title(ax_target_jph, {sprintf('PSTH around Target On (gSac_jph Mem)'), sprintf('Theta: %d deg', current_theta)});
->>>>>>> f46d2920
                 if i_theta_jph < n_thetas_jph
                     set(ax_target_jph,'xticklabel',{[]})
                 else
                     xlabel(ax_target_jph, 'Time from Target On (s)');
                 end
 
-<<<<<<< HEAD
                 % gSac_jph target rastergram axes go above the PSTH axes
                 ax_target_jph_r = subplot(12, 4, ...
                     psthAndRasterPlotInd(11, 1));
@@ -430,27 +320,11 @@
                         'HorizontalAlignment', 'center');
                 end
                 
-=======
-                ax_saccade_jph = subplot(total_rows, 6, row_offset + [4:6]);
-                event_times_saccade = session_data.eventTimes.saccadeOnset(final_trial_indices);
-                [~, psth, bin_centers] = alignAndBinSpikes(spike_times, event_times_saccade, win(1), win(2), bin_size);
-                psth_rate = sum(psth, 1) / (size(psth, 1) * bin_size);
-                if ~isempty(psth_rate)
-                    barStairsFill(bin_centers, psth_rate, zeros(size(psth_rate)));
-                    xline(ax_saccade_jph, 0, 'r--');
-                else
-                    text(0.5, 0.5, 'No data', 'Parent', ax_saccade_jph, 'HorizontalAlignment', 'center');
-                end
-                if i_theta_jph == 1
-                    title(ax_saccade_jph, 'Aligned to Saccade Onset (gSac_jph Mem)');
-                end
->>>>>>> f46d2920
                 if i_theta_jph < n_thetas_jph
                     set(ax_saccade_jph,'xticklabel',{[]})
                 else
                     xlabel(ax_saccade_jph, 'Time from Saccade Onset (s)');
                 end
-<<<<<<< HEAD
 
                 % gSac_jph saccade rastergram axes go above the PSTH axes
                 ax_saccade_jph_r = subplot(12, 4, ...
@@ -463,27 +337,16 @@
                     title(ax_saccade_jph, ...
                         'Aligned to Saccade Onset (gSac_jph Mem)');
                 end
-=======
->>>>>>> f46d2920
             end
         end
 
         % --- Bottom Row: Summary Information ---
-<<<<<<< HEAD
         ax_summary = subplot(6, 6, [25:27 31:33]);
         axis(ax_summary, 'off');
 
         screening_status = 'Not Selected';
         if numel(selected_neurons) >= i_cluster && ...
                 selected_neurons(i_cluster)
-=======
-        summary_row_start_idx = (total_rows - 1) * 6 + 1;
-        ax_summary = subplot(total_rows, 6, [summary_row_start_idx:(summary_row_start_idx+5)]);
-        axis(ax_summary, 'off');
-
-        screening_status = 'Not Selected';
-        if numel(selected_neurons) >= i_cluster && selected_neurons(i_cluster)
->>>>>>> f46d2920
             screening_status = 'Selected';
         end
 
