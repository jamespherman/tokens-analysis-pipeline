--- conflicted
+++ resolved
@@ -154,16 +154,9 @@
     diag_output_dir = fullfile(project_root, 'figures', session_id);
 
     % Check if the directory exists and contains any PDF files
-<<<<<<< HEAD
-    if exist(diag_output_dir, 'dir') && ~isempty(dir(fullfile( ...
-            diag_output_dir, '*.pdf')))
-        giveFeed('Diagnostic PDF already exists, skipping...');
-    else
-=======
     if (~exist(diag_output_dir, 'dir') || isempty(dir(fullfile(diag_output_dir, '*.pdf')))) || force_rerun
         step_counter = step_counter + 1;
         fprintf('\n--- Session %s: Starting Step %d of %d: Diagnostic PDF Generation ---\n', unique_id, step_counter, n_total_steps);
->>>>>>> 35a638d2
         giveFeed('Generating diagnostic PDF...');
         if ~exist(diag_output_dir, 'dir')
             mkdir(diag_output_dir);
@@ -176,16 +169,10 @@
     end
 
     % --- 2. Core Data Preparation ---
-<<<<<<< HEAD
-    if ~strcmp(manifest.dataprep_status{i}, 'complete')
-        giveFeed(['Data prep status is ''pending''. Running prepare_' ...
-            '            core_data...']);
-=======
     if ~strcmp(manifest.dataprep_status{i}, 'complete') || force_rerun
         step_counter = step_counter + 1;
         fprintf('\n--- Session %s: Starting Step %d of %d: Core Data Preparation ---\n', unique_id, step_counter, n_total_steps);
         giveFeed('Data prep status is ''pending''. Running prepare_core_data...');
->>>>>>> 35a638d2
         core_data = prepare_core_data(session_data, selected_neurons);
         session_data.analysis.core_data = core_data;
 
@@ -219,16 +206,11 @@
             condition_name = conditions_to_run{j};
             if (~isfield(session_data, 'analysis') || ...
                ~isfield(session_data.analysis, analysis_name) || ...
-<<<<<<< HEAD
-               ~isfield(session_data.analysis.(analysis_name), ...
-               condition_name)
-=======
                ~isfield(session_data.analysis.(analysis_name), condition_name)) || force_rerun
 
                 step_counter = step_counter + 1;
                 progress_message = sprintf('Baseline Comparison for %s', condition_name);
                 fprintf('\n--- Session %s: Starting Step %d of %d: %s ---\n', unique_id, step_counter, n_total_steps, progress_message);
->>>>>>> 35a638d2
 
                 all_analyses_complete = false; % Mark as incomplete
                 giveFeed(sprintf( ...
